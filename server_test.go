--- conflicted
+++ resolved
@@ -327,9 +327,6 @@
 			}
 		}
 	})
-<<<<<<< HEAD
-=======
-
 }
 
 func TestRmi(t *testing.T) {
@@ -415,5 +412,4 @@
 			t.Fatalf("Expected tagged image, got untagged one.")
 		}
 	}
->>>>>>> 5928ed5d
 }