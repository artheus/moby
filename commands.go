--- conflicted
+++ resolved
@@ -351,7 +351,6 @@
 		cmd.Usage()
 		return nil
 	}
-<<<<<<< HEAD
 
 	body, _, err := call("GET", "/info", nil)
 	if err != nil {
@@ -363,25 +362,11 @@
 	if err != nil {
 		return err
 	}
-	fmt.Printf("containers: %d\nversion: %s\nimages: %d\n", out.Containers, out.Version, out.Images)
+	fmt.Printf("containers: %d\nversion: %s\nimages: %d\nGo version: %s\n", out.Containers, out.Version, out.Images, out.GoVersion)
 	if out.Debug {
 		fmt.Println("debug mode enabled")
 		fmt.Printf("fds: %d\ngoroutines: %d\n", out.NFd, out.NGoroutines)
 	}
-=======
-	fmt.Fprintf(stdout, "containers: %d\nversion: %s\nimages: %d\n",
-		len(srv.runtime.List()),
-		VERSION,
-		imgcount)
-	fmt.Fprintf(stdout, "Go version: %s\n", runtime.Version())
-
-	if os.Getenv("DEBUG") == "" {
-		return nil
-	}
-
-	fmt.Fprintln(stdout, "debug mode enabled")
-	fmt.Fprintf(stdout, "fds: %d\ngoroutines: %d\n", getTotalUsedFds(), runtime.NumGoroutine())
->>>>>>> 06767fb9
 	return nil
 }
 
