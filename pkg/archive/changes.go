--- conflicted
+++ resolved
@@ -210,17 +210,7 @@
 			// be visible when actually comparing the stat fields. The only time this
 			// breaks down is if some code intentionally hides a change by setting
 			// back mtime
-<<<<<<< HEAD
-			if oldStat.Mode() != newStat.Mode() ||
-				oldStat.Uid() != newStat.Uid() ||
-				oldStat.Gid() != newStat.Gid() ||
-				oldStat.Rdev() != newStat.Rdev() ||
-				// Don't look at size for dirs, its not a good measure of change
-				(oldStat.Mode()&syscall.S_IFDIR != syscall.S_IFDIR &&
-					(!sameFsTimeSpec(oldStat.Mtim(), newStat.Mtim()) || (oldStat.Size() != newStat.Size()))) ||
-=======
 			if statDifferent(oldStat, newStat) ||
->>>>>>> 2daede5a
 				bytes.Compare(oldChild.capability, newChild.capability) != 0 {
 				change := Change{
 					Path: newChild.path(),
