package docker

import (
	"bufio"
	"bytes"
	"fmt"
	"io"
	"io/ioutil"
<<<<<<< HEAD
=======
	"log"
>>>>>>> 14d9f51b
	"strings"
	"testing"
	"time"
)

func closeWrap(args ...io.Closer) error {
	e := false
	ret := fmt.Errorf("Error closing elements")
	for _, c := range args {
		if err := c.Close(); err != nil {
			e = true
			ret = fmt.Errorf("%s\n%s", ret, err)
		}
	}
	if e {
		return ret
	}
	return nil
}

func setTimeout(t *testing.T, msg string, d time.Duration, f func()) {
	c := make(chan bool)

	// Make sure we are not too long
	go func() {
		time.Sleep(d)
		c <- true
	}()
	go func() {
		f()
		c <- false
	}()
	if <-c {
		t.Fatal(msg)
	}
}

func assertPipe(input, output string, r io.Reader, w io.Writer, count int) error {
	for i := 0; i < count; i++ {
		if _, err := w.Write([]byte(input)); err != nil {
			return err
		}
		o, err := bufio.NewReader(r).ReadString('\n')
		if err != nil {
			return err
		}
		if strings.Trim(o, " \r\n") != output {
			return fmt.Errorf("Unexpected output. Expected [%s], received [%s]", output, o)
		}
	}
	return nil
}

// TestRunHostname checks that 'docker run -h' correctly sets a custom hostname
func TestRunHostname(t *testing.T) {
	runtime, err := newTestRuntime()
	if err != nil {
		t.Fatal(err)
	}
	defer nuke(runtime)

	srv := &Server{runtime: runtime}

	var stdin, stdout bytes.Buffer
	setTimeout(t, "CmdRun timed out", 2*time.Second, func() {
		if err := srv.CmdRun(ioutil.NopCloser(&stdin), &nopWriteCloser{&stdout}, "-h", "foobar", GetTestImage(runtime).Id, "hostname"); err != nil {
			t.Fatal(err)
		}
	})
	if output := string(stdout.Bytes()); output != "foobar\n" {
		t.Fatalf("'hostname' should display '%s', not '%s'", "foobar\n", output)
	}
}

// Expected behaviour: the process dies when the client disconnects
func TestRunDisconnect(t *testing.T) {
	runtime, err := newTestRuntime()
	if err != nil {
		t.Fatal(err)
	}
	defer nuke(runtime)

	srv := &Server{runtime: runtime}

	stdin, stdinPipe := io.Pipe()
	stdout, stdoutPipe := io.Pipe()
	c1 := make(chan struct{})
	go func() {
		// We're simulating a disconnect so the return value doesn't matter. What matters is the
		// fact that CmdRun returns.
		srv.CmdRun(stdin, stdoutPipe, "-i", GetTestImage(runtime).Id, "/bin/cat")
		close(c1)
	}()

	setTimeout(t, "Read/Write assertion timed out", 2*time.Second, func() {
		if err := assertPipe("hello\n", "hello", stdout, stdinPipe, 15); err != nil {
			t.Fatal(err)
		}
	})

	// Close pipes (simulate disconnect)
	if err := closeWrap(stdin, stdinPipe, stdout, stdoutPipe); err != nil {
		t.Fatal(err)
	}

	// as the pipes are close, we expect the process to die,
	// therefore CmdRun to unblock. Wait for CmdRun
	setTimeout(t, "Waiting for CmdRun timed out", 2*time.Second, func() {
		<-c1
	})

	// Client disconnect after run -i should cause stdin to be closed, which should
	// cause /bin/cat to exit.
	setTimeout(t, "Waiting for /bin/cat to exit timed out", 2*time.Second, func() {
		container := runtime.List()[0]
		container.Wait()
		if container.State.Running {
			t.Fatalf("/bin/cat is still running after closing stdin")
		}
	})
}

// TestAttachStdin checks attaching to stdin without stdout and stderr.
// 'docker run -i -a stdin' should sends the client's stdin to the command,
// then detach from it and print the container id.
func TestAttachStdin(t *testing.T) {
	runtime, err := newTestRuntime()
	if err != nil {
		t.Fatal(err)
	}
	defer nuke(runtime)
	srv := &Server{runtime: runtime}

	stdinR, stdinW := io.Pipe()
	var stdout bytes.Buffer

	ch := make(chan struct{})
	go func() {
		srv.CmdRun(stdinR, &stdout, "-i", "-a", "stdin", GetTestImage(runtime).Id, "sh", "-c", "echo hello; cat")
		close(ch)
	}()

	// Send input to the command, close stdin, wait for CmdRun to return
	setTimeout(t, "Read/Write timed out", 2*time.Second, func() {
		if _, err := stdinW.Write([]byte("hi there\n")); err != nil {
			t.Fatal(err)
		}
		stdinW.Close()
		<-ch
	})

	// Check output
	cmdOutput := string(stdout.Bytes())
	container := runtime.List()[0]
	if cmdOutput != container.ShortId()+"\n" {
		t.Fatalf("Wrong output: should be '%s', not '%s'\n", container.ShortId()+"\n", cmdOutput)
	}

	setTimeout(t, "Waiting for command to exit timed out", 2*time.Second, func() {
		container.Wait()
	})

	// Check logs
	if cmdLogs, err := container.ReadLog("stdout"); err != nil {
		t.Fatal(err)
	} else {
		if output, err := ioutil.ReadAll(cmdLogs); err != nil {
			t.Fatal(err)
		} else {
			expectedLog := "hello\nhi there\n"
			if string(output) != expectedLog {
				t.Fatalf("Unexpected logs: should be '%s', not '%s'\n", expectedLog, output)
			}
		}
	}
}

// Expected behaviour, the process stays alive when the client disconnects
func TestAttachDisconnect(t *testing.T) {
	runtime, err := newTestRuntime()
	if err != nil {
		t.Fatal(err)
	}
	defer nuke(runtime)

	srv := &Server{runtime: runtime}

	container, err := runtime.Create(
		&Config{
			Image:     GetTestImage(runtime).Id,
			Memory:    33554432,
			Cmd:       []string{"/bin/cat"},
			OpenStdin: true,
		},
	)
	if err != nil {
		t.Fatal(err)
	}
	defer runtime.Destroy(container)

	// Start the process
	if err := container.Start(); err != nil {
		t.Fatal(err)
	}

	stdin, stdinPipe := io.Pipe()
	stdout, stdoutPipe := io.Pipe()

	// Attach to it
	c1 := make(chan struct{})
	go func() {
		// We're simulating a disconnect so the return value doesn't matter. What matters is the
		// fact that CmdAttach returns.
		srv.CmdAttach(stdin, stdoutPipe, container.Id)
		close(c1)
	}()

	setTimeout(t, "First read/write assertion timed out", 2*time.Second, func() {
		if err := assertPipe("hello\n", "hello", stdout, stdinPipe, 15); err != nil {
			t.Fatal(err)
		}
	})
	// Close pipes (client disconnects)
	if err := closeWrap(stdin, stdinPipe, stdout, stdoutPipe); err != nil {
		t.Fatal(err)
	}

	// Wait for attach to finish, the client disconnected, therefore, Attach finished his job
	setTimeout(t, "Waiting for CmdAttach timed out", 2*time.Second, func() {
		<-c1
	})
	// We closed stdin, expect /bin/cat to still be running
	// Wait a little bit to make sure container.monitor() did his thing
	err = container.WaitTimeout(500 * time.Millisecond)
	if err == nil || !container.State.Running {
		t.Fatalf("/bin/cat is not running after closing stdin")
	}

	// Try to avoid the timeoout in destroy. Best effort, don't check error
	cStdin, _ := container.StdinPipe()
	cStdin.Close()
}<|MERGE_RESOLUTION|>--- conflicted
+++ resolved
@@ -6,10 +6,6 @@
 	"fmt"
 	"io"
 	"io/ioutil"
-<<<<<<< HEAD
-=======
-	"log"
->>>>>>> 14d9f51b
 	"strings"
 	"testing"
 	"time"
